<<<<<<< HEAD
## Pairing
Connect your device to the Mycroft server

## Description 
The default backend to provide services for Mycroft users is
[Home](https://home.mycroft.ai/).  Pairing a device with Home provides access
to privacy-protecting Speech to Text, Wolfram Alpha and other such services,
as well as easy configuration for all your Mycroft devices.

## Examples 
* "Pair my device" (happens automatically on first run if not paired already)

## Credits 
Mycroft AI
=======
## pairing skill
Pairs the mycroft device to home.mycroft.ai

## Description 
Pairs the mycroft device to home.mycroft.ai and gives you a code used to add the device at home.mycroft.ai

## Examples 
* "pair my device"
* "register my device"
* "pair my unit"

## Credits 
MycroftAI
>>>>>>> 31b8a7d3
<|MERGE_RESOLUTION|>--- conflicted
+++ resolved
@@ -1,4 +1,3 @@
-<<<<<<< HEAD
 ## Pairing
 Connect your device to the Mycroft server
 
@@ -12,19 +11,4 @@
 * "Pair my device" (happens automatically on first run if not paired already)
 
 ## Credits 
-Mycroft AI
-=======
-## pairing skill
-Pairs the mycroft device to home.mycroft.ai
-
-## Description 
-Pairs the mycroft device to home.mycroft.ai and gives you a code used to add the device at home.mycroft.ai
-
-## Examples 
-* "pair my device"
-* "register my device"
-* "pair my unit"
-
-## Credits 
-MycroftAI
->>>>>>> 31b8a7d3
+Mycroft AI